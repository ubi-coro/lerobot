--- conflicted
+++ resolved
@@ -24,11 +24,8 @@
 from contextlib import nullcontext
 from copy import copy
 from functools import cache
-<<<<<<< HEAD
+from typing import Optional
 import numpy as np
-=======
-from typing import Optional
->>>>>>> 3cc0d137
 
 import evdev
 import numpy as np
@@ -483,15 +480,6 @@
 
         # Cap goal position when too far away from present position.
         # Slower fps expected due to reading from the follower.
-        #if robot.config.max_relative_target is not None:
-        #    present_pos = robot.leader_arms[name].read("Present_Position")
-        #    present_pos = torch.from_numpy(present_pos)
-        #    goal_pos = ensure_safe_goal_position(goal_pos, present_pos, robot.config.max_relative_target)
-
-
-        #goal_pos = goal_pos.numpy().astype(np.float32)
-
-        ###test
         if robot.config.max_relative_target is not None:
             present_pos = robot.leader_arms[name].read("Present_Position")
 
@@ -509,14 +497,8 @@
             # Convert back to numpy for the write operation
             goal_pos = goal_pos_tensor.numpy()
 
-<<<<<<< HEAD
-            # Ensure the right data type
-        goal_pos = goal_pos.astype(np.float32)
-        ###test
-=======
         # Ensure the right data type
         goal_pos = goal_pos.astype(np.float32)
->>>>>>> 3cc0d137
 
         robot.leader_arms[name].write("Goal_Position", goal_pos)
 
