# Copyright 2024 The HuggingFace Inc. team. All rights reserved.
#
# Licensed under the Apache License, Version 2.0 (the "License");
# you may not use this file except in compliance with the License.
# You may obtain a copy of the License at
#
#     http://www.apache.org/licenses/LICENSE-2.0
#
# Unless required by applicable law or agreed to in writing, software
# distributed under the License is distributed on an "AS IS" BASIS,
# WITHOUT WARRANTIES OR CONDITIONS OF ANY KIND, either express or implied.
# See the License for the specific language governing permissions and
# limitations under the License.

"""Contains logic to instantiate a robot, read information from its motors and cameras,
and send orders to its motors.
"""
# TODO(rcadene, aliberts): reorganize the codebase into one file per robot, with the associated
# calibration procedure, to make it easy for people to add their own robot.

import json
import logging
import time
import warnings
from pathlib import Path

import numpy as np
import torch

from lerobot.common.robot_devices.cameras.utils import make_cameras_from_configs
from lerobot.common.robot_devices.motors.utils import MotorsBus, make_motors_buses_from_configs
from lerobot.common.robot_devices.robots.configs import ManipulatorRobotConfig
from lerobot.common.robot_devices.robots.utils import get_arm_id
from lerobot.common.robot_devices.utils import RobotDeviceAlreadyConnectedError, RobotDeviceNotConnectedError


def ensure_safe_goal_position(
    goal_pos: torch.Tensor, present_pos: torch.Tensor, max_relative_target: float | list[float]
):
    # Cap relative action target magnitude for safety.
    diff = goal_pos - present_pos
    max_relative_target = torch.tensor(max_relative_target)
    safe_diff = torch.minimum(diff, max_relative_target)
    safe_diff = torch.maximum(safe_diff, -max_relative_target)
    safe_goal_pos = present_pos + safe_diff

    if not torch.allclose(goal_pos, safe_goal_pos):
        logging.warning(
            "Relative goal position magnitude had to be clamped to be safe.\n"
            f"  requested relative goal position target: {diff}\n"
            f"    clamped relative goal position target: {safe_diff}"
        )

    return safe_goal_pos


class ManipulatorRobot:
    # TODO(rcadene): Implement force feedback
    """This class allows to control any manipulator robot of various number of motors.

    Non exhaustive list of robots:
    - [Koch v1.0](https://github.com/AlexanderKoch-Koch/low_cost_robot), with and without the wrist-to-elbow expansion, developed
    by Alexander Koch from [Tau Robotics](https://tau-robotics.com)
    - [Koch v1.1](https://github.com/jess-moss/koch-v1-1) developed by Jess Moss
    - [Aloha](https://www.trossenrobotics.com/aloha-kits) developed by Trossen Robotics

    Example of instantiation, a pre-defined robot config is required:
    ```python
    robot = ManipulatorRobot(KochRobotConfig())
    ```

    Example of overwriting motors during instantiation:
    ```python
    # Defines how to communicate with the motors of the leader and follower arms
    leader_arms = {
        "main": DynamixelMotorsBusConfig(
            port="/dev/tty.usbmodem575E0031751",
            motors={
                # name: (index, model)
                "shoulder_pan": (1, "xl330-m077"),
                "shoulder_lift": (2, "xl330-m077"),
                "elbow_flex": (3, "xl330-m077"),
                "wrist_flex": (4, "xl330-m077"),
                "wrist_roll": (5, "xl330-m077"),
                "gripper": (6, "xl330-m077"),
            },
        ),
    }
    follower_arms = {
        "main": DynamixelMotorsBusConfig(
            port="/dev/tty.usbmodem575E0032081",
            motors={
                # name: (index, model)
                "shoulder_pan": (1, "xl430-w250"),
                "shoulder_lift": (2, "xl430-w250"),
                "elbow_flex": (3, "xl330-m288"),
                "wrist_flex": (4, "xl330-m288"),
                "wrist_roll": (5, "xl330-m288"),
                "gripper": (6, "xl330-m288"),
            },
        ),
    }
    robot_config = KochRobotConfig(leader_arms=leader_arms, follower_arms=follower_arms)
    robot = ManipulatorRobot(robot_config)
    ```

    Example of overwriting cameras during instantiation:
    ```python
    # Defines how to communicate with 2 cameras connected to the computer.
    # Here, the webcam of the laptop and the phone (connected in USB to the laptop)
    # can be reached respectively using the camera indices 0 and 1. These indices can be
    # arbitrary. See the documentation of `OpenCVCamera` to find your own camera indices.
    cameras = {
        "laptop": OpenCVCamera(camera_index=0, fps=30, width=640, height=480),
        "phone": OpenCVCamera(camera_index=1, fps=30, width=640, height=480),
    }
    robot = ManipulatorRobot(KochRobotConfig(cameras=cameras))
    ```

    Once the robot is instantiated, connect motors buses and cameras if any (Required):
    ```python
    robot.connect()
    ```

    Example of highest frequency teleoperation, which doesn't require cameras:
    ```python
    while True:
        robot.teleop_step()
    ```

    Example of highest frequency data collection from motors and cameras (if any):
    ```python
    while True:
        observation, action = robot.teleop_step(record_data=True)
    ```

    Example of controlling the robot with a policy:
    ```python
    while True:
        # Uses the follower arms and cameras to capture an observation
        observation = robot.capture_observation()

        # Assumes a policy has been instantiated
        with torch.inference_mode():
            action = policy.select_action(observation)

        # Orders the robot to move
        robot.send_action(action)
    ```

    Example of disconnecting which is not mandatory since we disconnect when the object is deleted:
    ```python
    robot.disconnect()
    ```
    """

    def __init__(
        self,
        config: ManipulatorRobotConfig,
    ):
        self.config = config
        self.robot_type = self.config.type
        self.calibration_dir = Path(self.config.calibration_dir)
        self.leader_arms = make_motors_buses_from_configs(self.config.leader_arms)
        self.follower_arms = make_motors_buses_from_configs(self.config.follower_arms)
        self.cameras = make_cameras_from_configs(self.config.cameras)
        self.is_connected = False
        self.logs = {}

    def get_motor_names(self, arm: dict[str, MotorsBus]) -> list:
        return [f"{arm}_{motor}" for arm, bus in arm.items() for motor in bus.motors]

    @property
    def camera_features(self) -> dict:
        cam_ft = {}
        for cam_key, cam in self.cameras.items():
            key = f"observation.images.{cam_key}"
            cam_ft[key] = {
                "shape": (cam.height, cam.width, cam.channels),
                "names": ["height", "width", "channels"],
                "info": None,
            }
        return cam_ft

    @property
    def motor_features(self) -> dict:
        action_names = self.get_motor_names(self.leader_arms)
        state_names = self.get_motor_names(self.leader_arms)
        return {
            "action": {
                "dtype": "float32",
                "shape": (len(action_names),),
                "names": action_names,
            },
            "observation.state": {
                "dtype": "float32",
                "shape": (len(state_names),),
                "names": state_names,
            },
        }

    @property
    def features(self):
        return {**self.motor_features, **self.camera_features}

    @property
    def has_camera(self):
        return len(self.cameras) > 0

    @property
    def num_cameras(self):
        return len(self.cameras)

    @property
    def available_arms(self):
        available_arms = []
        for name in self.follower_arms:
            arm_id = get_arm_id(name, "follower")
            available_arms.append(arm_id)
        for name in self.leader_arms:
            arm_id = get_arm_id(name, "leader")
            available_arms.append(arm_id)
        return available_arms

    def connect(self):
        if self.is_connected:
            raise RobotDeviceAlreadyConnectedError(
                "ManipulatorRobot is already connected. Do not run `robot.connect()` twice."
            )

        if not self.leader_arms and not self.follower_arms and not self.cameras:
            raise ValueError(
                "ManipulatorRobot doesn't have any device to connect. See example of usage in docstring of the class."
            )

        # Connect the arms
        for name in self.follower_arms:
            print(f"Connecting {name} follower arm.")
            self.follower_arms[name].connect()
        for name in self.leader_arms:
            print(f"Connecting {name} leader arm.")
            self.leader_arms[name].connect()

        if self.robot_type in ["koch", "koch_bimanual", "aloha"]:
            from lerobot.common.robot_devices.motors.dynamixel import TorqueMode
        elif self.robot_type in ["so100", "so101", "moss", "lekiwi"]:
            from lerobot.common.robot_devices.motors.feetech import TorqueMode

        # We assume that at connection time, arms are in a rest position, and torque can
        # be safely disabled to run calibration and/or set robot preset configurations.
        # I do not make this assumption!
        #for name in self.follower_arms:
        #    self.follower_arms[name].write("Torque_Enable", TorqueMode.DISABLED.value)
        #for name in self.leader_arms:
        #    self.leader_arms[name].write("Torque_Enable", TorqueMode.DISABLED.value)

        self.activate_calibration()

        # Set robot preset (e.g. torque in leader gripper for Koch v1.1)
        if self.robot_type in ["koch", "koch_bimanual"]:
            self.set_koch_robot_preset()
        elif self.robot_type == "aloha":
            self.set_aloha_robot_preset()
        elif self.robot_type in ["so100", "so101", "moss", "lekiwi"]:
            self.set_so100_robot_preset()

        # Enable torque on all motors of the follower arms
        for name in self.follower_arms:
            print(f"Activating torque on {name} follower arm.")
            self.follower_arms[name].write("Torque_Enable", 1)

        if self.config.gripper_open_degree is not None:
            if self.robot_type not in ["koch", "koch_bimanual"]:
                raise NotImplementedError(
                    f"{self.robot_type} does not support position AND current control in the handle, which is require to set the gripper open."
                )
            # Set the leader arm in torque mode with the gripper motor set to an angle. This makes it possible
            # to squeeze the gripper and have it spring back to an open position on its own.
            for name in self.leader_arms:
                self.leader_arms[name].write("Torque_Enable", 0)
                self.leader_arms[name].write("Torque_Enable", 1, "gripper")
                self.leader_arms[name].write("Goal_Position", self.config.gripper_open_degree, "gripper")

        # Check both arms can be read
        for name in self.follower_arms:
            self.follower_arms[name].read("Present_Position")
        for name in self.leader_arms:
            self.leader_arms[name].read("Present_Position")

        # Connect the cameras
        for name in self.cameras:
            self.cameras[name].connect()

        self.is_connected = True

    def activate_calibration(self):
        """After calibration all motors function in human interpretable ranges.
        Rotations are expressed in degrees in nominal range of [-180, 180],
        and linear motions (like gripper of Aloha) in nominal range of [0, 100].
        """

        def load_or_run_calibration_(name, arm, arm_type):
            arm_id = get_arm_id(name, arm_type)
            arm_calib_path = self.calibration_dir / f"{arm_id}.json"

            if arm_calib_path.exists():
                with open(arm_calib_path) as f:
                    calibration = json.load(f)
            else:
                # TODO(rcadene): display a warning in __init__ if calibration file not available
                print(f"Missing calibration file '{arm_calib_path}'")

                if self.robot_type in ["koch", "koch_bimanual", "aloha"]:
                    from lerobot.common.robot_devices.robots.dynamixel_calibration import run_arm_calibration
                    from lerobot.common.robot_devices.motors.dynamixel import TorqueMode

                    if not all(arm.read("Torque_Enable") == TorqueMode.DISABLED.value):
                        input(f"Press <enter> to disable the torque of {self.robot_type} {name} {arm_type}... ")
                        arm.write("Torque_Enable", TorqueMode.DISABLED.value)

                    calibration = run_arm_calibration(arm, self.robot_type, name, arm_type)

<<<<<<< HEAD
                elif self.robot_type in ["so100", "moss", "lekiwi"]:
                    from lerobot.common.robot_devices.robots.feetech_calibration import run_arm_manual_calibration
                    from lerobot.common.robot_devices.motors.feetech import TorqueMode

                    if not all(arm.read("Torque_Enable") == TorqueMode.DISABLED.value):
                        input(f"Press <enter> to disable the torque of {self.robot_type} {name} {arm_type}... ")
                        arm.write("Torque_Enable", TorqueMode.DISABLED.value)
=======
                elif self.robot_type in ["so100", "so101", "moss", "lekiwi"]:
                    from lerobot.common.robot_devices.robots.feetech_calibration import (
                        run_arm_manual_calibration,
                    )
>>>>>>> bfd26eef

                    calibration = run_arm_manual_calibration(arm, self.robot_type, name, arm_type)

                print(f"Calibration is done! Saving calibration file '{arm_calib_path}'")
                arm_calib_path.parent.mkdir(parents=True, exist_ok=True)
                with open(arm_calib_path, "w") as f:
                    json.dump(calibration, f)

            return calibration

        for name, arm in self.follower_arms.items():
            calibration = load_or_run_calibration_(name, arm, "follower")
            arm.set_calibration(calibration)
        for name, arm in self.leader_arms.items():
            calibration = load_or_run_calibration_(name, arm, "leader")
            arm.set_calibration(calibration)

    def set_koch_robot_preset(self):
        def set_operating_mode_(arm):
            from lerobot.common.robot_devices.motors.dynamixel import TorqueMode

            if (arm.read("Torque_Enable") != TorqueMode.DISABLED.value).any():
                raise ValueError("To run set robot preset, the torque must be disabled on all motors.")

            # Use 'extended position mode' for all motors except gripper, because in joint mode the servos can't
            # rotate more than 360 degrees (from 0 to 4095) And some mistake can happen while assembling the arm,
            # you could end up with a servo with a position 0 or 4095 at a crucial point See [
            # https://emanual.robotis.com/docs/en/dxl/x/x_series/#operating-mode11]
            all_motors_except_gripper = [name for name in arm.motor_names if name != "gripper"]
            if len(all_motors_except_gripper) > 0:
                # 4 corresponds to Extended Position on Koch motors
                arm.write("Operating_Mode", 4, all_motors_except_gripper)

            # Use 'position control current based' for gripper to be limited by the limit of the current.
            # For the follower gripper, it means it can grasp an object without forcing too much even tho,
            # it's goal position is a complete grasp (both gripper fingers are ordered to join and reach a touch).
            # For the leader gripper, it means we can use it as a physical trigger, since we can force with our finger
            # to make it move, and it will move back to its original target position when we release the force.
            # 5 corresponds to Current Controlled Position on Koch gripper motors "xl330-m077, xl330-m288"
            arm.write("Operating_Mode", 5, "gripper")

        for name in self.follower_arms:
            set_operating_mode_(self.follower_arms[name])

            # Set better PID values to close the gap between recorded states and actions
            # TODO(rcadene): Implement an automatic procedure to set optimal PID values for each motor
            self.follower_arms[name].write("Position_P_Gain", 1500, "elbow_flex")
            self.follower_arms[name].write("Position_I_Gain", 0, "elbow_flex")
            self.follower_arms[name].write("Position_D_Gain", 600, "elbow_flex")

        if self.config.gripper_open_degree is not None:
            for name in self.leader_arms:
                set_operating_mode_(self.leader_arms[name])

                # Enable torque on the gripper of the leader arms, and move it to 45 degrees,
                # so that we can use it as a trigger to close the gripper of the follower arms.
                self.leader_arms[name].write("Torque_Enable", 1, "gripper")
                self.leader_arms[name].write("Goal_Position", self.config.gripper_open_degree, "gripper")

    def set_aloha_robot_preset(self):
        def set_shadow_(arm):
            # Set secondary/shadow ID for shoulder and elbow. These joints have two motors.
            # As a result, if only one of them is required to move to a certain position,
            # the other will follow. This is to avoid breaking the motors.
            if "shoulder_shadow" in arm.motor_names:
                shoulder_idx = arm.read("ID", "shoulder")
                arm.write("Secondary_ID", shoulder_idx, "shoulder_shadow")

            if "elbow_shadow" in arm.motor_names:
                elbow_idx = arm.read("ID", "elbow")
                arm.write("Secondary_ID", elbow_idx, "elbow_shadow")

        def set_drive_mode_(arm):
            # set the drive mode to time-based profile to set moving time via velocity profiles
            drive_mode = arm.read('Drive_Mode')
            for i in range(len(arm.motor_names)):
                drive_mode[i] |= 1 << 2  # set third bit to enable time-based profiles
            arm.write('Drive_Mode', drive_mode)

        for name in self.follower_arms:
            set_shadow_(self.follower_arms[name])
            set_drive_mode_(self.follower_arms[name])

        for name in self.leader_arms:
            set_shadow_(self.leader_arms[name])
            set_drive_mode_(self.leader_arms[name])

        for name in self.follower_arms:
            # Set a velocity limit of 131 as advised by Trossen Robotics
            self.follower_arms[name].write("Velocity_Limit", 131)

            # Use 'extended position mode' for all motors except gripper, because in joint mode the servos can't
            # rotate more than 360 degrees (from 0 to 4095) And some mistake can happen while assembling the arm,
            # you could end up with a servo with a position 0 or 4095 at a crucial point See [
            # https://emanual.robotis.com/docs/en/dxl/x/x_series/#operating-mode11]
            all_motors_except_gripper = [
                name for name in self.follower_arms[name].motor_names if name != "gripper"
            ]
            if len(all_motors_except_gripper) > 0:
                # 4 corresponds to Extended Position on Aloha motors
                self.follower_arms[name].write("Operating_Mode", 4, all_motors_except_gripper)

            # Use 'position control current based' for follower gripper to be limited by the limit of the current.
            # It can grasp an object without forcing too much even tho,
            # it's goal position is a complete grasp (both gripper fingers are ordered to join and reach a touch).
            # 5 corresponds to Current Controlled Position on Aloha gripper follower "xm430-w350"
            self.follower_arms[name].write("Operating_Mode", 5, "gripper")

            # Note: We can't enable torque on the leader gripper since "xc430-w150" doesn't have
            # a Current Controlled Position mode.

        # set time profile after setting operation mode
        for name in self.follower_arms:
            self.follower_arms[name].write("Profile_Velocity", int(self.config.moving_time * 1000))

        for name in self.leader_arms:
            self.leader_arms[name].write("Profile_Velocity", int(self.config.moving_time * 1000))

        if self.config.gripper_open_degree is not None:
            warnings.warn(
                f"`gripper_open_degree` is set to {self.config.gripper_open_degree}, but None is expected for Aloha instead",
                stacklevel=1,
            )

    def set_so100_robot_preset(self):
        for name in self.follower_arms:
            # Mode=0 for Position Control
            self.follower_arms[name].write("Mode", 0)
            # Set P_Coefficient to lower value to avoid shakiness (Default is 32)
            self.follower_arms[name].write("P_Coefficient", 16)
            # Set I_Coefficient and D_Coefficient to default value 0 and 32
            self.follower_arms[name].write("I_Coefficient", 0)
            self.follower_arms[name].write("D_Coefficient", 32)
            # Close the write lock so that Maximum_Acceleration gets written to EPROM address,
            # which is mandatory for Maximum_Acceleration to take effect after rebooting.
            self.follower_arms[name].write("Lock", 0)
            # Set Maximum_Acceleration to 254 to speedup acceleration and deceleration of
            # the motors. Note: this configuration is not in the official STS3215 Memory Table
            self.follower_arms[name].write("Maximum_Acceleration", 254)
            self.follower_arms[name].write("Acceleration", 254)

    def teleop_step(
        self, record_data=False
    ) -> None | tuple[dict[str, torch.Tensor], dict[str, torch.Tensor]]:
        if not self.is_connected:
            raise RobotDeviceNotConnectedError(
                "ManipulatorRobot is not connected. You need to run `robot.connect()`."
            )

        # Prepare to assign the position of the leader to the follower
        leader_pos = {}
        for name in self.leader_arms:
            before_lread_t = time.perf_counter()
            leader_pos[name] = self.leader_arms[name].read("Present_Position")
            leader_pos[name] = torch.from_numpy(leader_pos[name])
            self.logs[f"read_leader_{name}_pos_dt_s"] = time.perf_counter() - before_lread_t

        # Send goal position to the follower
        follower_goal_pos = {}
        for name in self.follower_arms:
            before_fwrite_t = time.perf_counter()
            goal_pos = leader_pos[name]

            # Cap goal position when too far away from present position.
            # Slower fps expected due to reading from the follower.
            if self.config.max_relative_target is not None:
                present_pos = self.follower_arms[name].read("Present_Position")
                present_pos = torch.from_numpy(present_pos)
                goal_pos = ensure_safe_goal_position(goal_pos, present_pos, self.config.max_relative_target)

            # Used when record_data=True
            follower_goal_pos[name] = goal_pos

            goal_pos = goal_pos.numpy().astype(np.float32)
            self.follower_arms[name].write("Goal_Position", goal_pos)
            self.logs[f"write_follower_{name}_goal_pos_dt_s"] = time.perf_counter() - before_fwrite_t

        # Early exit when recording data is not requested
        if not record_data:
            return

        # TODO(rcadene): Add velocity and other info
        # Read follower position
        follower_pos = {}
        for name in self.follower_arms:
            before_fread_t = time.perf_counter()
            follower_pos[name] = self.follower_arms[name].read("Present_Position")
            follower_pos[name] = torch.from_numpy(follower_pos[name])
            self.logs[f"read_follower_{name}_pos_dt_s"] = time.perf_counter() - before_fread_t

        # Create state by concatenating follower current position
        state = []
        for name in self.follower_arms:
            if name in follower_pos:
                state.append(follower_pos[name])
        state = torch.cat(state)

        # Create action by concatenating follower goal position
        action = []
        for name in self.follower_arms:
            if name in follower_goal_pos:
                action.append(follower_goal_pos[name])
        action = torch.cat(action)

        # Capture images from cameras
        images = {}
        for name in self.cameras:
            before_camread_t = time.perf_counter()
            images[name] = self.cameras[name].async_read()
            images[name] = torch.from_numpy(images[name])
            self.logs[f"read_camera_{name}_dt_s"] = self.cameras[name].logs["delta_timestamp_s"]
            self.logs[f"async_read_camera_{name}_dt_s"] = time.perf_counter() - before_camread_t

        # Populate output dictionaries
        obs_dict, action_dict = {}, {}
        obs_dict["observation.state"] = state
        action_dict["action"] = action
        for name in self.cameras:
            obs_dict[f"observation.images.{name}"] = images[name]

        return obs_dict, action_dict

    def capture_observation(self):
        """The returned observations do not have a batch dimension."""
        if not self.is_connected:
            raise RobotDeviceNotConnectedError(
                "ManipulatorRobot is not connected. You need to run `robot.connect()`."
            )

        # Read follower position
        follower_pos = {}
        for name in self.follower_arms:
            before_fread_t = time.perf_counter()
            follower_pos[name] = self.follower_arms[name].read("Present_Position")
            follower_pos[name] = torch.from_numpy(follower_pos[name])
            self.logs[f"read_follower_{name}_pos_dt_s"] = time.perf_counter() - before_fread_t

        # Create state by concatenating follower current position
        state = []
        for name in self.follower_arms:
            if name in follower_pos:
                state.append(follower_pos[name])
        state = torch.cat(state)

        # Capture images from cameras
        images = {}
        for name in self.cameras:
            before_camread_t = time.perf_counter()
            images[name] = self.cameras[name].async_read()
            images[name] = torch.from_numpy(images[name])
            self.logs[f"read_camera_{name}_dt_s"] = self.cameras[name].logs["delta_timestamp_s"]
            self.logs[f"async_read_camera_{name}_dt_s"] = time.perf_counter() - before_camread_t

        # Populate output dictionaries and format to pytorch
        obs_dict = {}
        obs_dict["observation.state"] = state
        for name in self.cameras:
            obs_dict[f"observation.images.{name}"] = images[name]
        return obs_dict

    def send_action(self, action: torch.Tensor) -> torch.Tensor:
        """Command the follower arms to move to a target joint configuration.

        The relative action magnitude may be clipped depending on the configuration parameter
        `max_relative_target`. In this case, the action sent differs from original action.
        Thus, this function always returns the action actually sent.

        Args:
            action: tensor containing the concatenated goal positions for the follower arms.
        """
        if not self.is_connected:
            raise RobotDeviceNotConnectedError(
                "ManipulatorRobot is not connected. You need to run `robot.connect()`."
            )

        from_idx = 0
        to_idx = 0
        action_sent = []
        for name in self.follower_arms:
            # Get goal position of each follower arm by splitting the action vector
            to_idx += len(self.follower_arms[name].motor_names)
            goal_pos = action[from_idx:to_idx]
            from_idx = to_idx

            # Cap goal position when too far away from present position.
            # Slower fps expected due to reading from the follower.
            if self.config.max_relative_target is not None:
                present_pos = self.follower_arms[name].read("Present_Position")
                present_pos = torch.from_numpy(present_pos)
                goal_pos = ensure_safe_goal_position(goal_pos, present_pos, self.config.max_relative_target)

            # Save tensor to concat and return
            action_sent.append(goal_pos)

            # Send goal position to each follower
            goal_pos = goal_pos.numpy().astype(np.float32)
            self.follower_arms[name].write("Goal_Position", goal_pos)

        return torch.cat(action_sent)

    def print_logs(self):
        pass
        # TODO(aliberts): move robot-specific logs logic here

    def disconnect(self):
        if not self.is_connected:
            raise RobotDeviceNotConnectedError(
                "ManipulatorRobot is not connected. You need to run `robot.connect()` before disconnecting."
            )

        for name in self.follower_arms:
            self.follower_arms[name].disconnect()

        for name in self.leader_arms:
            self.leader_arms[name].disconnect()

        for name in self.cameras:
            self.cameras[name].disconnect()

        self.is_connected = False

    def __del__(self):
        if getattr(self, "is_connected", False):
            self.disconnect()<|MERGE_RESOLUTION|>--- conflicted
+++ resolved
@@ -277,7 +277,6 @@
             # Set the leader arm in torque mode with the gripper motor set to an angle. This makes it possible
             # to squeeze the gripper and have it spring back to an open position on its own.
             for name in self.leader_arms:
-                self.leader_arms[name].write("Torque_Enable", 0)
                 self.leader_arms[name].write("Torque_Enable", 1, "gripper")
                 self.leader_arms[name].write("Goal_Position", self.config.gripper_open_degree, "gripper")
 
@@ -320,20 +319,13 @@
 
                     calibration = run_arm_calibration(arm, self.robot_type, name, arm_type)
 
-<<<<<<< HEAD
-                elif self.robot_type in ["so100", "moss", "lekiwi"]:
+                elif self.robot_type in ["so100", "so101", "moss", "lekiwi"]:
                     from lerobot.common.robot_devices.robots.feetech_calibration import run_arm_manual_calibration
                     from lerobot.common.robot_devices.motors.feetech import TorqueMode
 
                     if not all(arm.read("Torque_Enable") == TorqueMode.DISABLED.value):
                         input(f"Press <enter> to disable the torque of {self.robot_type} {name} {arm_type}... ")
                         arm.write("Torque_Enable", TorqueMode.DISABLED.value)
-=======
-                elif self.robot_type in ["so100", "so101", "moss", "lekiwi"]:
-                    from lerobot.common.robot_devices.robots.feetech_calibration import (
-                        run_arm_manual_calibration,
-                    )
->>>>>>> bfd26eef
 
                     calibration = run_arm_manual_calibration(arm, self.robot_type, name, arm_type)
 
@@ -406,20 +398,11 @@
                 elbow_idx = arm.read("ID", "elbow")
                 arm.write("Secondary_ID", elbow_idx, "elbow_shadow")
 
-        def set_drive_mode_(arm):
-            # set the drive mode to time-based profile to set moving time via velocity profiles
-            drive_mode = arm.read('Drive_Mode')
-            for i in range(len(arm.motor_names)):
-                drive_mode[i] |= 1 << 2  # set third bit to enable time-based profiles
-            arm.write('Drive_Mode', drive_mode)
-
         for name in self.follower_arms:
             set_shadow_(self.follower_arms[name])
-            set_drive_mode_(self.follower_arms[name])
 
         for name in self.leader_arms:
             set_shadow_(self.leader_arms[name])
-            set_drive_mode_(self.leader_arms[name])
 
         for name in self.follower_arms:
             # Set a velocity limit of 131 as advised by Trossen Robotics
@@ -444,13 +427,6 @@
 
             # Note: We can't enable torque on the leader gripper since "xc430-w150" doesn't have
             # a Current Controlled Position mode.
-
-        # set time profile after setting operation mode
-        for name in self.follower_arms:
-            self.follower_arms[name].write("Profile_Velocity", int(self.config.moving_time * 1000))
-
-        for name in self.leader_arms:
-            self.leader_arms[name].write("Profile_Velocity", int(self.config.moving_time * 1000))
 
         if self.config.gripper_open_degree is not None:
             warnings.warn(
